"""
Implementation of VGGNet, from paper
"""
import torch.nn as nn


# example configurations for various types of VGGNets
# idea borrowed from : https://github.com/chengyangfu/pytorch-vgg-cifar10/blob/master/vgg.py#L62
VGG_CONFS = {
    'vgg11': (64, 'max', 128, 'max', 256, 256, 'max', 512, 512, 'max', 512, 512, 'max'),
    'vgg13': (64, 64, 'max', 128, 128, 'max', 256, 256, 'max', 512, 512, 'max', 512, 512, 'max'),
    'vgg16': (64, 64, 'max', 128, 128, 'max', 256, 256, 256, 'max', 512, 512, 512, 'max', 512, 512, 512, 'max'),
    'vgg19': (64, 64, 'max', 128, 128, 'max', 256, 256, 256, 256, 'max', 512, 512, 512, 512, 'max', 512, 512, 512, 512, 'max'),
}


class VGGNet(nn.Module):
    """
    Neural network model consisting of layers propsed by VGGNet paper.
    """
    def __init__(self, config, dim=224, num_classes=1000):
        """
        Define and allocate layers for this neural net.

        Example layers for VGG-16, following Table-1 of https://arxiv.org/pdf/1409.1556.pdf,
        ("Simonyan et al. - Very Deep Convolutional Networks for Large Scale Image Recognition"):

        self.net = nn.Sequential(
            nn.Conv2d(
                in_channels=3, out_channels=64, kernel_size=3, stride=1, padding=1),  # (b x 64 x 224 x 224)
            nn.ReLU(inplace=True),
            nn.Conv2d(64, 64, 3, 1, 1),  # (b x 64 x 224 x 224)
            nn.ReLU(inplace=True),
            nn.MaxPool2d(kernel_size=2, stride=2),  # (b x 64 x 112 x 112)

            nn.Conv2d(64, 128, 3, 1, 1),  # (b x 128 x 112 x 112)
            nn.ReLU(inplace=True),
            nn.Conv2d(128, 128, 3, 1, 1),  # (b x 128 x 112 x 112)
            nn.ReLU(inplace=True),
            nn.MaxPool2d(2, 2),  # (b x 64 x 56 x 56)

            nn.Conv2d(128, 256, 3, 1, 1),  # (b x 256 x 56 x 56)
            nn.ReLU(inplace=True),
            nn.Conv2d(256, 256, 3, 1, 1),  # (b x 256 x 56 x 56)
            nn.ReLU(inplace=True),
            nn.Conv2d(256, 256, 3, 1, 1),  # (b x 256 x 56 x 56)
            nn.ReLU(inplace=True),
            nn.MaxPool2d(2, 2),  # (b x 256 x 28 x 28)

            nn.Conv2d(256, 512, 3, 1, 1),  # (b x 512 x 28 x 28)
            nn.ReLU(inplace=True),
            nn.Conv2d(512, 512, 3, 1, 1),  # (b x 512 x 28 x 28)
            nn.ReLU(inplace=True),
            nn.Conv2d(512, 512, 3, 1, 1),  # (b x 512 x 28 x 28)
            nn.ReLU(inplace=True),
            nn.MaxPool2d(2, 2),  # (b x 512 x 14 x 14)

            nn.Conv2d(512, 512, 3, 1, 1),  # (b x 512 x 14 x 14)
            nn.ReLU(inplace=True),
            nn.Conv2d(512, 512, 3, 1, 1),  # (b x 512 x 14 x 14)
            nn.ReLU(inplace=True),
            nn.Conv2d(512, 512, 3, 1, 1),  # (b x 512 x 14 x 14)
            nn.ReLU(inplace=True),
            nn.MaxPool2d(2, 2),  # (b x 512 x 7 x 7)
        )
        self.classifier = nn.Sequential(
            nn.Linear(in_features=(512 * 7 * 7), out_features=4096),
            nn.Dropout(p=0.5, inplace=True),
            nn.ReLU(),
            nn.Linear(in_features=4096, out_features=4096),
            nn.Dropout(p=0.5, inplace=True),
            nn.ReLU(),
            nn.Linear(in_features=4096, out_features=num_classes),
        )

        Args:
            num_classes (int): number of classes to predict with this model
        """
        super().__init__()
        self.net, dim_shrink_rate, out_channels = self.create_layers(config)
        dim_feat = dim // dim_shrink_rate
        if dim_feat == 0:
            print(self.net)
            raise ValueError('Image dimension too small for this network: '
                             'Should have dimensions larger than {}'.format(dim_shrink_rate))

        self.linear_input_size = dim_feat * dim_feat * out_channels
        self.classifier = nn.Sequential(
            nn.Linear(in_features=self.linear_input_size, out_features=4096),
            nn.Dropout(p=0.5, inplace=True),
            nn.ReLU(),
            nn.Linear(in_features=4096, out_features=4096),
            nn.Dropout(p=0.5, inplace=True),
            nn.ReLU(),
            nn.Linear(in_features=4096, out_features=num_classes),
        )
        self.apply(self.init_weights)  # initialize weights

    def create_layers(self, config):
        """Borrowed this idea from : https://github.com/chengyangfu/pytorch-vgg-cifar10"""
        channels = 3
        dim_shrink_rate = 1
        layers = []
        for layer in config:
            if layer == 'max':  # create maxpool layer
                layers.append(nn.MaxPool2d(kernel_size=2, stride=2))
                dim_shrink_rate *= 2
            elif isinstance(layer, int):  # create convolutional layer + activation
                layers.extend([nn.Conv2d(in_channels=channels, out_channels=layer, kernel_size=3, padding=1),
                               nn.ReLU(inplace=True)])
                channels = layer
            else:
                raise TypeError(
                    'layer in config should be either "max" or an int denoting the channel size. '
                    'Got type {} instead.'.format(type(layer)))
        return nn.Sequential(*layers), dim_shrink_rate, channels

    def forward(self, x):
        """
        Pass the input through the net.

        Args:
            x (Tensor): input tensor

        Returns:
            output (Tensor): output tensor
        """
        x = self.net(x)
<<<<<<< HEAD
        x = x.view(-1, self.linear_input_size)  # reduce the dimensions for linear layer input
        return self.classifier(x)

    @staticmethod
    def init_weights(m):
        if isinstance(m, nn.Conv2d) or isinstance(m, nn.Linear):
            nn.init.normal_(m.weight, mean=0, std=0.1)
            nn.init.constant_(m.bias, 0)
=======
        print('Net output')
        print(x)
        x = x.view(-1, 512 * 7 * 7)  # reduce the dimensions for linear layer input
        return self.classifier(x)


def init_weights(m):
    if isinstance(m, nn.Conv2d) or isinstance(m, nn.Linear):
        if m.weight is not None:
            # nn.init.normal_(m.weight, mean=0, std=0.1)
            nn.init.xavier_normal_(m.weight)
        if m.bias is not None:
            nn.init.constant_(m.bias, 0.0)


if __name__ == '__main__':
    seed = torch.initial_seed()

    # create model
    vggnet = VGGNet(num_classes=NUM_CLASSES).to(device)
    # train on multiple GPUs
    vggnet = torch.nn.parallel.DataParallel(vggnet, device_ids=DEVICE_IDS)
    vggnet.apply(init_weights)
    print(vggnet)
    print('VGGNet created')

    # create dataset and data loader
    dataset = datasets.ImageFolder(TRAIN_IMG_DIR, transforms.Compose([
        transforms.RandomResizedCrop(IMAGE_DIM, scale=(0.9, 1.0), ratio=(0.9, 1.1)),
        transforms.RandomHorizontalFlip(),
        transforms.ToTensor(),
        transforms.Normalize(mean=[0.485, 0.456, 0.406], std=[0.229, 0.224, 0.225]),
    ]))
    print('Dataset created')

    dataloader = data.DataLoader(
        dataset,
        shuffle=True,
        pin_memory=True,
        num_workers=8,
        drop_last=True,
        batch_size=BATCH_SIZE)
    print('Dataloader created')

    # create optimizer
    optimizer = optim.SGD(
        params=vggnet.parameters(),
        lr=LR_INIT,
        momentum=MOMENTUM)
    print('Optimizer created')

    # multiply LR by 1 / 10 after every 20 epochs
    lr_scheduler = optim.lr_scheduler.StepLR(optimizer, step_size=20, gamma=0.1)
    print('LR Scheduler created')

    tbwriter = SummaryWriter(log_dir=LOG_DIR)
    print('TensorboardX summary writer created')

    # criterion defined
    criterion = nn.CrossEntropyLoss(size_average=True)
    print('Criterion defined')

    # start training!!
    print('Starting training...')
    total_steps = 1
    for epoch in range(NUM_EPOCHS):
        lr_scheduler.step()
        for imgs, classes in dataloader:
            imgs, classes = imgs.to(device), classes.to(device)

            # calculate the loss
            output = vggnet(imgs)
            print('Output')
            print(output)
            print('Classes')
            print(classes)
            loss = criterion(output, classes)

            # update the parameters
            optimizer.zero_grad()
            loss.backward()
            optimizer.step()

            # log the information and add to tensorboard
            if total_steps % 10 == 0:
                with torch.no_grad():
                    _, preds = torch.max(output, 1)
                    accuracy = torch.sum(preds == classes)

                    print('Epoch: {} \tStep: {} \tLoss: {:.4f} \tAcc: {}'
                        .format(epoch + 1, total_steps, loss.item(), accuracy.item()))
                    tbwriter.add_scalar('loss', loss.item(), total_steps)
                    tbwriter.add_scalar('accuracy', accuracy.item(), total_steps)

            if total_steps % 100 == 0:
                with torch.no_grad():
                    for name, parameter in vggnet.named_parameters():
                        if parameter.grad is not None:
                            avg_grad = torch.mean(parameter.grad)
                            print('\tavg_grad for {} = {:.4f}'.format(name, avg_grad))
                            tbwriter.add_scalar('avg_grad/{}'.format(name), avg_grad.item(), total_steps)
                            tbwriter.add_histogram('grad/{}'.format(name), parameter.grad.cpu().numpy(), total_steps)
                        if parameter.data is not None:
                            avg_weight = torch.mean(parameter.data)
                            print('\tavg_weight for {} = {:.4f}'.format(name, avg_weight))
                            tbwriter.add_scalar('avg_weight/{}'.format(name), avg_weight.item())
                            tbwriter.add_histogram('weight/{}'.format(name), parameter.data.cpu().numpy(), total_steps)

            total_steps += 1

        # save checkpoint after epoch
        cpt_dir = os.path.join(CPT_DIR, 'checkpoint_e{}.pkl', epoch + 1)
        state = {
            'epoch': epoch,
            'model': vggnet.state_dict(),
            'optimizer': optimizer.state_dict(),
            'seed': seed,
            'total_steps': total_steps,
        }
        torch.save(state, cpt_dir)
    tbwriter.close()
>>>>>>> f19aa964
<|MERGE_RESOLUTION|>--- conflicted
+++ resolved
@@ -126,7 +126,6 @@
             output (Tensor): output tensor
         """
         x = self.net(x)
-<<<<<<< HEAD
         x = x.view(-1, self.linear_input_size)  # reduce the dimensions for linear layer input
         return self.classifier(x)
 
@@ -134,127 +133,4 @@
     def init_weights(m):
         if isinstance(m, nn.Conv2d) or isinstance(m, nn.Linear):
             nn.init.normal_(m.weight, mean=0, std=0.1)
-            nn.init.constant_(m.bias, 0)
-=======
-        print('Net output')
-        print(x)
-        x = x.view(-1, 512 * 7 * 7)  # reduce the dimensions for linear layer input
-        return self.classifier(x)
-
-
-def init_weights(m):
-    if isinstance(m, nn.Conv2d) or isinstance(m, nn.Linear):
-        if m.weight is not None:
-            # nn.init.normal_(m.weight, mean=0, std=0.1)
-            nn.init.xavier_normal_(m.weight)
-        if m.bias is not None:
-            nn.init.constant_(m.bias, 0.0)
-
-
-if __name__ == '__main__':
-    seed = torch.initial_seed()
-
-    # create model
-    vggnet = VGGNet(num_classes=NUM_CLASSES).to(device)
-    # train on multiple GPUs
-    vggnet = torch.nn.parallel.DataParallel(vggnet, device_ids=DEVICE_IDS)
-    vggnet.apply(init_weights)
-    print(vggnet)
-    print('VGGNet created')
-
-    # create dataset and data loader
-    dataset = datasets.ImageFolder(TRAIN_IMG_DIR, transforms.Compose([
-        transforms.RandomResizedCrop(IMAGE_DIM, scale=(0.9, 1.0), ratio=(0.9, 1.1)),
-        transforms.RandomHorizontalFlip(),
-        transforms.ToTensor(),
-        transforms.Normalize(mean=[0.485, 0.456, 0.406], std=[0.229, 0.224, 0.225]),
-    ]))
-    print('Dataset created')
-
-    dataloader = data.DataLoader(
-        dataset,
-        shuffle=True,
-        pin_memory=True,
-        num_workers=8,
-        drop_last=True,
-        batch_size=BATCH_SIZE)
-    print('Dataloader created')
-
-    # create optimizer
-    optimizer = optim.SGD(
-        params=vggnet.parameters(),
-        lr=LR_INIT,
-        momentum=MOMENTUM)
-    print('Optimizer created')
-
-    # multiply LR by 1 / 10 after every 20 epochs
-    lr_scheduler = optim.lr_scheduler.StepLR(optimizer, step_size=20, gamma=0.1)
-    print('LR Scheduler created')
-
-    tbwriter = SummaryWriter(log_dir=LOG_DIR)
-    print('TensorboardX summary writer created')
-
-    # criterion defined
-    criterion = nn.CrossEntropyLoss(size_average=True)
-    print('Criterion defined')
-
-    # start training!!
-    print('Starting training...')
-    total_steps = 1
-    for epoch in range(NUM_EPOCHS):
-        lr_scheduler.step()
-        for imgs, classes in dataloader:
-            imgs, classes = imgs.to(device), classes.to(device)
-
-            # calculate the loss
-            output = vggnet(imgs)
-            print('Output')
-            print(output)
-            print('Classes')
-            print(classes)
-            loss = criterion(output, classes)
-
-            # update the parameters
-            optimizer.zero_grad()
-            loss.backward()
-            optimizer.step()
-
-            # log the information and add to tensorboard
-            if total_steps % 10 == 0:
-                with torch.no_grad():
-                    _, preds = torch.max(output, 1)
-                    accuracy = torch.sum(preds == classes)
-
-                    print('Epoch: {} \tStep: {} \tLoss: {:.4f} \tAcc: {}'
-                        .format(epoch + 1, total_steps, loss.item(), accuracy.item()))
-                    tbwriter.add_scalar('loss', loss.item(), total_steps)
-                    tbwriter.add_scalar('accuracy', accuracy.item(), total_steps)
-
-            if total_steps % 100 == 0:
-                with torch.no_grad():
-                    for name, parameter in vggnet.named_parameters():
-                        if parameter.grad is not None:
-                            avg_grad = torch.mean(parameter.grad)
-                            print('\tavg_grad for {} = {:.4f}'.format(name, avg_grad))
-                            tbwriter.add_scalar('avg_grad/{}'.format(name), avg_grad.item(), total_steps)
-                            tbwriter.add_histogram('grad/{}'.format(name), parameter.grad.cpu().numpy(), total_steps)
-                        if parameter.data is not None:
-                            avg_weight = torch.mean(parameter.data)
-                            print('\tavg_weight for {} = {:.4f}'.format(name, avg_weight))
-                            tbwriter.add_scalar('avg_weight/{}'.format(name), avg_weight.item())
-                            tbwriter.add_histogram('weight/{}'.format(name), parameter.data.cpu().numpy(), total_steps)
-
-            total_steps += 1
-
-        # save checkpoint after epoch
-        cpt_dir = os.path.join(CPT_DIR, 'checkpoint_e{}.pkl', epoch + 1)
-        state = {
-            'epoch': epoch,
-            'model': vggnet.state_dict(),
-            'optimizer': optimizer.state_dict(),
-            'seed': seed,
-            'total_steps': total_steps,
-        }
-        torch.save(state, cpt_dir)
-    tbwriter.close()
->>>>>>> f19aa964
+            nn.init.constant_(m.bias, 0)